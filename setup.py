from setuptools import find_packages, setup
from pyotter_version import version

<<<<<<< HEAD
setup(name="otter",
=======
setup(name="pyotter",
>>>>>>> 4fb59ea9
    version=".".join(version),
    description="Otter post-processing tool",
    author="Adam Tuft",
    author_email='adam.s.tuft@gmail.com',
    platforms=["linux"],
    license="https://github.com/adamtuft/python-otter/blob/main/LICENSE",
    url="https://github.com/adamtuft/python-otter",
    packages=find_packages(),
    install_requires=[
        'python-igraph==0.9.1'
    ],
    dependency_links=['https://perftools.pages.jsc.fz-juelich.de/cicd/otf2/']
)<|MERGE_RESOLUTION|>--- conflicted
+++ resolved
@@ -1,11 +1,7 @@
 from setuptools import find_packages, setup
 from pyotter_version import version
 
-<<<<<<< HEAD
-setup(name="otter",
-=======
 setup(name="pyotter",
->>>>>>> 4fb59ea9
     version=".".join(version),
     description="Otter post-processing tool",
     author="Adam Tuft",
